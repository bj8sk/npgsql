--- conflicted
+++ resolved
@@ -67,12 +67,8 @@
 
         PrepareStatus _prepared = PrepareStatus.NotPrepared;
         byte[] _preparedCommandText;
-<<<<<<< HEAD
-        RowDescriptionMessage _preparedDescription;
-=======
         RowDescriptionMessage _rowDescription;
         SchemaOnlyResult _schemaOnlyResult;
->>>>>>> dd6817fe
 
         // locals about function support so we don`t need to check it everytime a function is called.
         bool _functionChecksDone;
@@ -463,14 +459,9 @@
             if (CommandType == CommandType.TableDirect)
                 return "SELECT * FROM " + CommandText;
 
-<<<<<<< HEAD
-            _preparedCommandText = GetCommandText(true);
-            ParameterDescriptionMessage parameterDescription = null;
-=======
             Contract.Assert(CommandType == CommandType.StoredProcedure, "Invalid CommandType");
 
             var numInput = _parameters.Count(p => p.IsInputDirection);
->>>>>>> dd6817fe
 
             return "SELECT * FROM " + CommandText + "(" + string.Join(",", Enumerable.Range(1, numInput).Select(i => "$" + i.ToString())) + ")";
         }
@@ -662,29 +653,6 @@
             var processingResult = AppendCommandReplacingParameterValues(writer, query, false);
             if (processingResult != QueryProcessingResult.OK)
             {
-<<<<<<< HEAD
-                var msg = _connector.ReadSingleMessage();
-                switch (msg.Code)
-                {
-                    case BackEndMessageCode.ParseComplete:
-                        continue;
-                    case BackEndMessageCode.ParameterDescription:
-                        parameterDescription = (ParameterDescriptionMessage)msg;
-                        continue;
-                    case BackEndMessageCode.RowDescription:
-                        _preparedDescription = (RowDescriptionMessage)msg;
-                        continue;
-                    case BackEndMessageCode.NoData:
-                        _preparedDescription = null;
-                        continue;
-                    case BackEndMessageCode.ReadyForQuery:
-                        goto AfterLoop;
-                    default:
-                        throw new ArgumentOutOfRangeException("Unexpected message of type " + msg.Code);
-                }
-            }
-            AfterLoop:
-=======
                 if (prepare)
                 {
                     throw new NotSupportedException("Multiple statements are not supported for prepared queries");
@@ -716,7 +684,6 @@
                 _connector.Mediator.SetSqlSent(savedQueryCopy, NpgsqlMediator.SQLSentType.Simple);
 
                 buf.Flush();
->>>>>>> dd6817fe
 
                 parameterTypeOIDs = null;
 
@@ -725,11 +692,6 @@
             }
             else // OK: We can continue to use the extended protocol
             {
-<<<<<<< HEAD
-                if (parameterDescription.TypeOIDs.Count != numInputParameters)
-                {
-                    throw new InvalidOperationException("Wrong number of parameters. Got " + numInputParameters + " but expected " + parameterDescription.TypeOIDs.Count + ".");
-=======
                 var numInputParameters = _parameters.Count(p => p.IsInputDirection);
                 parameterTypeOIDs = new uint[numInputParameters];
                 for (int i = 0, j = 0; i < _parameters.Count; i++)
@@ -756,7 +718,6 @@
                     sizeArr = new List<int>();
 
                     SetUpBind(parameterTypeOIDs, parameterTexts, parameterSizes, formatCodes, sizeArr);
->>>>>>> dd6817fe
                 }
 
                 savedQueryCopy = writer.GetTruncatedCopy();
@@ -866,24 +827,6 @@
                 }
             AfterLoop:
 
-<<<<<<< HEAD
-            if (_preparedDescription != null)
-            {
-                _resultFormatCodes = new short[_preparedDescription.NumFields];
-
-                for (var i = 0; i < _preparedDescription.NumFields; i++)
-                {
-                    var returnRowDescData = _preparedDescription[i];
-
-                    if (returnRowDescData.Handler != null)
-                    {
-                        // Binary format?
-                        // PG always defaults to text encoding.  We can fix up the row description
-                        // here based on support for binary encoding.  Once this is done,
-                        // there is no need to request another row description after Bind.
-                        returnRowDescData.FormatCode = returnRowDescData.Handler.SupportsBinaryRead ? FormatCode.Binary : FormatCode.Text;
-                        _resultFormatCodes[i] = (short)returnRowDescData.FormatCode;
-=======
                 if (parameterDescription != null)
                 {
                     Contract.Assume(prepare || onlySchema);
@@ -905,7 +848,6 @@
 
                             j++;
                         }
->>>>>>> dd6817fe
                     }
                 }
 
@@ -949,9 +891,6 @@
                 }
             }
 
-<<<<<<< HEAD
-            _prepared = PrepareStatus.Prepared;
-=======
             return savedQueryCopy;
         }
 
@@ -960,7 +899,6 @@
             UsedSimpleQuery,
             HasRowDescription,
             HasNoData
->>>>>>> dd6817fe
         }
 
         void UnPrepare()
@@ -968,11 +906,7 @@
             if (_prepared == PrepareStatus.Prepared)
             {
                 _connector.ExecuteBlind("DEALLOCATE " + _planName);
-<<<<<<< HEAD
-                _preparedDescription = null;
-=======
                 _rowDescription = null;
->>>>>>> dd6817fe
                 _prepared = PrepareStatus.NeedsPrepare;
             }
 
@@ -2040,13 +1974,9 @@
                 Prepare();
 
             // Block the notification thread before writing anything to the wire.
-<<<<<<< HEAD
-            //using (_connector.BlockNotificationThread())
-=======
             _notificationBlock = _connector.BlockNotifications();
             //using (_connector.BlockNotificationThread())
             try
->>>>>>> dd6817fe
             {
                 State = CommandState.InProgress;
 
@@ -2060,24 +1990,11 @@
                     if ((cb & CommandBehavior.SchemaOnly) == 0 || _schemaOnlyResult == SchemaOnlyResult.UsedSimpleQuery)
                         return reader = new NpgsqlDataReader(this, cb);
                     else
-<<<<<<< HEAD
-                    {
-                        _connector.Mediator.SetSqlSent(_preparedCommandText, NpgsqlMediator.SQLSentType.Execute);
-                    }
-
-                    return new NpgsqlDataReader(this, cb);
-=======
                         return reader = new NpgsqlDataReader(this, cb, _rowDescription, true);
->>>>>>> dd6817fe
                 }
                 else
                 {
                     // Bind the parameters, execute and sync
-<<<<<<< HEAD
-                    for (var i = 0; i < _parameters.Count; i++)
-                        _parameters[i].Bind(_connector.NativeToBackendTypeConverterOptions);
-                    _connector.SendBind(AnonymousPortal, _planName, _parameters, _resultFormatCodes);
-=======
 
                     var numInputParameters = _parameters.Count(p => p.IsInputDirection);
                     var parameterTypeOIDs = new uint[numInputParameters];
@@ -2102,7 +2019,6 @@
                     _connector.Buffer.ResetTotalBytesFlushed();
                     SetUpBind(parameterTypeOIDs, parameterTexts, parameterSizes, formatCodes, sizeArr);
                     SendBind(_connector.Buffer, numInputParameters, parameterTypeOIDs, parameterTexts, parameterSizes, formatCodes, sizeArr, _resultFormatCodes);
->>>>>>> dd6817fe
 
                     _connector.SendExecute();
                     _connector.SendSync();
@@ -2111,11 +2027,7 @@
                     _connector.Mediator.SetSqlSent(_preparedCommandText, NpgsqlMediator.SQLSentType.Execute);
 
                     // TODO: Allocation
-<<<<<<< HEAD
-                    return new NpgsqlDataReader(this, cb, _preparedDescription);
-=======
                     return reader = new NpgsqlDataReader(this, cb, _rowDescription);
->>>>>>> dd6817fe
 
                     // Construct the return reader, possibly with a saved row description from Prepare().
                     /*
