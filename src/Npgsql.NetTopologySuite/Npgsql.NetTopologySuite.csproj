﻿<Project Sdk="Microsoft.NET.Sdk">

  <PropertyGroup>
<<<<<<< HEAD
    <VersionPrefix>4.0.4.1</VersionPrefix>
=======
    <VersionPrefix>4.0.5</VersionPrefix>
>>>>>>> e023fab1
    <Description>NetTopologySuite plugin for Npgsql, allowing mapping of PostGIS geometry types to NetTopologySuite types.</Description>
    <Authors>Yoh Deadfall, Shay Rojansky</Authors>
    <Copyright>Copyright 2019 © The Npgsql Development Team</Copyright>
    <Company>Npgsql</Company>
    <PackageTags>npgsql postgresql postgres postgis nts ado ado.net database sql</PackageTags>
    <TargetFrameworks>net45;netstandard2.0</TargetFrameworks>
    <TargetFrameworks Condition="'$(OS)' != 'Windows_NT' OR '$(CoreOnly)' == 'True'">netstandard2.0</TargetFrameworks>
    <AssemblyOriginatorKeyFile>../../Npgsql.snk</AssemblyOriginatorKeyFile>
    <SignAssembly>true</SignAssembly>
    <PublicSign Condition=" '$(OS)' != 'Windows_NT' ">true</PublicSign>
    <TreatWarningsAsErrors>true</TreatWarningsAsErrors>
    <NoWarn>NU5104</NoWarn>
    <GenerateDocumentationFile>true</GenerateDocumentationFile>
    <PackageProjectUrl>http://www.npgsql.org</PackageProjectUrl>
    <PackageIconUrl>http://www.npgsql.org/img/postgresql.gif</PackageIconUrl>
    <PackageLicenseExpression>PostgreSQL</PackageLicenseExpression>
    <RepositoryType>git</RepositoryType>
    <RepositoryUrl>git://github.com/npgsql/npgsql</RepositoryUrl>
    <Deterministic>true</Deterministic>
    <!-- This is somehow important for Microsoft.CodeQuality.Analyzers -->
    <Features>IOperation</Features>
  </PropertyGroup>

  <ItemGroup>
    <PackageReference Include="NetTopologySuite.IO.PostGIS" Version="1.15.0" />
  </ItemGroup>

  <ItemGroup>
    <ProjectReference Include="../Npgsql/Npgsql.csproj" />
  </ItemGroup>

</Project><|MERGE_RESOLUTION|>--- conflicted
+++ resolved
@@ -1,11 +1,7 @@
 ﻿<Project Sdk="Microsoft.NET.Sdk">
 
   <PropertyGroup>
-<<<<<<< HEAD
-    <VersionPrefix>4.0.4.1</VersionPrefix>
-=======
     <VersionPrefix>4.0.5</VersionPrefix>
->>>>>>> e023fab1
     <Description>NetTopologySuite plugin for Npgsql, allowing mapping of PostGIS geometry types to NetTopologySuite types.</Description>
     <Authors>Yoh Deadfall, Shay Rojansky</Authors>
     <Copyright>Copyright 2019 © The Npgsql Development Team</Copyright>
