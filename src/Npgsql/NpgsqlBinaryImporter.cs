﻿#region License
// The PostgreSQL License
//
// Copyright (C) 2018 The Npgsql Development Team
//
// Permission to use, copy, modify, and distribute this software and its
// documentation for any purpose, without fee, and without a written
// agreement is hereby granted, provided that the above copyright notice
// and this paragraph and the following two paragraphs appear in all copies.
//
// IN NO EVENT SHALL THE NPGSQL DEVELOPMENT TEAM BE LIABLE TO ANY PARTY
// FOR DIRECT, INDIRECT, SPECIAL, INCIDENTAL, OR CONSEQUENTIAL DAMAGES,
// INCLUDING LOST PROFITS, ARISING OUT OF THE USE OF THIS SOFTWARE AND ITS
// DOCUMENTATION, EVEN IF THE NPGSQL DEVELOPMENT TEAM HAS BEEN ADVISED OF
// THE POSSIBILITY OF SUCH DAMAGE.
//
// THE NPGSQL DEVELOPMENT TEAM SPECIFICALLY DISCLAIMS ANY WARRANTIES,
// INCLUDING, BUT NOT LIMITED TO, THE IMPLIED WARRANTIES OF MERCHANTABILITY
// AND FITNESS FOR A PARTICULAR PURPOSE. THE SOFTWARE PROVIDED HEREUNDER IS
// ON AN "AS IS" BASIS, AND THE NPGSQL DEVELOPMENT TEAM HAS NO OBLIGATIONS
// TO PROVIDE MAINTENANCE, SUPPORT, UPDATES, ENHANCEMENTS, OR MODIFICATIONS.
#endregion

using System;
using JetBrains.Annotations;
using Npgsql.BackendMessages;
using Npgsql.FrontendMessages;
using Npgsql.Logging;
using NpgsqlTypes;
using static Npgsql.Statics;

namespace Npgsql
{
    /// <summary>
    /// Provides an API for a binary COPY FROM operation, a high-performance data import mechanism to
    /// a PostgreSQL table. Initiated by <see cref="NpgsqlConnection.BeginBinaryImport"/>
    /// </summary>
    /// <remarks>
    /// See http://www.postgresql.org/docs/current/static/sql-copy.html.
    /// </remarks>
    public sealed class NpgsqlBinaryImporter : ICancelable
    {
        #region Fields and Properties

        NpgsqlConnector _connector;
        NpgsqlWriteBuffer _buf;

        ImporterState _state;

        /// <summary>
        /// The number of columns in the current (not-yet-written) row.
        /// </summary>
        short _column;

        /// <summary>
        /// The number of columns, as returned from the backend in the CopyInResponse.
        /// </summary>
        internal int NumColumns { get; }

        bool InMiddleOfRow => _column != -1 && _column != NumColumns;

        [ItemCanBeNull]
        readonly NpgsqlParameter[] _params;

        static readonly NpgsqlLogger Log = NpgsqlLogManager.GetCurrentClassLogger();

        #endregion

        #region Construction / Initialization

        internal NpgsqlBinaryImporter(NpgsqlConnector connector, string copyFromCommand)
        {
            _connector = connector;
            _buf = connector.WriteBuffer;
            _column = -1;

            try
            {
                _connector.SendQuery(copyFromCommand);

                CopyInResponseMessage copyInResponse;
                var msg = _connector.ReadMessage();
                switch (msg.Code)
                {
                case BackendMessageCode.CopyInResponse:
                    copyInResponse = (CopyInResponseMessage)msg;
                    if (!copyInResponse.IsBinary)
                        throw new ArgumentException("copyFromCommand triggered a text transfer, only binary is allowed", nameof(copyFromCommand));
                    break;
                case BackendMessageCode.CompletedResponse:
                    throw new InvalidOperationException(
                        "This API only supports import/export from the client, i.e. COPY commands containing TO/FROM STDIN. " +
                        "To import/export with files on your PostgreSQL machine, simply execute the command with ExecuteNonQuery. " +
                        "Note that your data has been successfully imported/exported.");
                default:
                    throw _connector.UnexpectedMessageReceived(msg.Code);
                }

                NumColumns = copyInResponse.NumColumns;
                _params = new NpgsqlParameter[NumColumns];
                _buf.StartCopyMode();
                WriteHeader();
            }
            catch
            {
                _connector.Break();
                throw;
            }
        }

        void WriteHeader()
        {
            _buf.WriteBytes(NpgsqlRawCopyStream.BinarySignature, 0, NpgsqlRawCopyStream.BinarySignature.Length);
            _buf.WriteInt32(0);   // Flags field. OID inclusion not supported at the moment.
            _buf.WriteInt32(0);   // Header extension area length
        }

        #endregion

        #region Write

        /// <summary>
        /// Starts writing a single row, must be invoked before writing any columns.
        /// </summary>
        public void StartRow()
        {
            CheckReady();

            if (_column != -1 && _column != NumColumns)
                throw new InvalidOperationException("Row has already been started and must be finished");

            if (_buf.WriteSpaceLeft < 2)
                _buf.Flush();
            _buf.WriteInt16(NumColumns);

            _column = 0;
        }

        /// <summary>
        /// Writes a single column in the current row.
        /// </summary>
        /// <param name="value">The value to be written</param>
        /// <typeparam name="T">
        /// The type of the column to be written. This must correspond to the actual type or data
        /// corruption will occur. If in doubt, use <see cref="Write{T}(T, NpgsqlDbType)"/> to manually
        /// specify the type.
        /// </typeparam>
        public void Write<T>(T value)
        {
            var p = _params[_column];
            if (p == null)
            {
                // First row, create the parameter objects
                _params[_column] = p = typeof(T) == typeof(object)
                    ? new NpgsqlParameter()
                    : new NpgsqlParameter<T>();
            }

            Write(value, p);
        }

        /// <summary>
        /// Writes a single column in the current row as type <paramref name="npgsqlDbType"/>.
        /// </summary>
        /// <param name="value">The value to be written</param>
        /// <param name="npgsqlDbType">
        /// In some cases <typeparamref name="T"/> isn't enough to infer the data type to be written to
        /// the database. This parameter and be used to unambiguously specify the type. An example is
        /// the JSONB type, for which <typeparamref name="T"/> will be a simple string but for which
        /// <paramref name="npgsqlDbType"/> must be specified as <see cref="NpgsqlDbType.Jsonb"/>.
        /// </param>
        /// <typeparam name="T">The .NET type of the column to be written.</typeparam>
        public void Write<T>(T value, NpgsqlDbType npgsqlDbType)
        {
            var p = _params[_column];
            if (p == null)
            {
                // First row, create the parameter objects
                _params[_column] = p = typeof(T) == typeof(object)
                    ? new NpgsqlParameter()
                    : new NpgsqlParameter<T>();
                p.NpgsqlDbType = npgsqlDbType;
            }

            if (npgsqlDbType != p.NpgsqlDbType)
                throw new InvalidOperationException($"Can't change {nameof(p.NpgsqlDbType)} from {p.NpgsqlDbType} to {npgsqlDbType}");

            Write(value, p);
        }

        /// <summary>
        /// Writes a single column in the current row as type <paramref name="dataTypeName"/>.
        /// </summary>
        /// <param name="value">The value to be written</param>
        /// <param name="dataTypeName">
        /// In some cases <typeparamref name="T"/> isn't enough to infer the data type to be written to
        /// the database. This parameter and be used to unambiguously specify the type.
        /// </param>
        /// <typeparam name="T">The .NET type of the column to be written.</typeparam>
        public void Write<T>(T value, string dataTypeName)
        {
            var p = _params[_column];
            if (p == null)
            {
                // First row, create the parameter objects
                _params[_column] = p = typeof(T) == typeof(object)
                    ? new NpgsqlParameter()
                    : new NpgsqlParameter<T>();
                p.DataTypeName = dataTypeName;
            }

            //if (dataTypeName!= p.DataTypeName)
            //    throw new InvalidOperationException($"Can't change {nameof(p.DataTypeName)} from {p.DataTypeName} to {dataTypeName}");

            Write(value, p);
        }

        void Write<T>([CanBeNull] T value, NpgsqlParameter param)
        {
            CheckReady();
            if (_column == -1)
                throw new InvalidOperationException("A row hasn't been started");

            if (value == null || value is DBNull)
            {
                WriteNull();
                return;
            }

            if (typeof(T) == typeof(object))
            {
                param.Value = value;
            }
            else
            {
                if (!(param is NpgsqlParameter<T> typedParam))
                {
                    _params[_column] = typedParam = new NpgsqlParameter<T>();
                    typedParam.NpgsqlDbType = param.NpgsqlDbType;
                }
                typedParam.TypedValue = value;
            }
            param.ResolveHandler(_connector.TypeMapper);
            param.ValidateAndGetLength();
            param.LengthCache?.Rewind();
            param.WriteWithLength(_buf, false);
            param.LengthCache?.Clear();
            _column++;
        }

        /// <summary>
        /// Writes a single null column value.
        /// </summary>
        public void WriteNull()
        {
            CheckReady();
            if (_column == -1)
                throw new InvalidOperationException("A row hasn't been started");

            if (_buf.WriteSpaceLeft < 4)
                _buf.Flush();

            _buf.WriteInt32(-1);
            _column++;
        }

        /// <summary>
        /// Writes an entire row of columns.
        /// Equivalent to calling <see cref="StartRow"/>, followed by multiple <see cref="Write{T}(T)"/>
        /// on each value.
        /// </summary>
        /// <param name="values">An array of column values to be written as a single row</param>
        public void WriteRow(params object[] values)
        {
            StartRow();
            foreach (var value in values)
                Write(value);
        }

        #endregion

        #region Commit / Cancel / Close / Dispose

        /// <summary>
        /// Completes the import operation. The writer is unusable after this operation.
        /// </summary>
        public void Complete()
        {
            CheckReady();

            if (InMiddleOfRow)
            {
                Cancel();
                throw new InvalidOperationException("Binary importer closed in the middle of a row, cancelling import.");
            }

            try
            {
                WriteTrailer();
                _buf.Flush();
                _buf.EndCopyMode();

                _connector.SendMessage(CopyDoneMessage.Instance);
                Expect<CommandCompleteMessage>(_connector.ReadMessage());
                Expect<ReadyForQueryMessage>(_connector.ReadMessage());
                _state = ImporterState.Committed;
            }
            catch
            {
                // An exception here will have already broken the connection etc.
                Cleanup();
                throw;
            }
        }

        void ICancelable.Cancel() => Close();

        /// <summary>
        /// Completes that binary import and sets the connection back to idle state
        /// </summary>
        public void Dispose() => Close();

        void Cancel()
        {
            _state = ImporterState.Cancelled;
            _buf.Clear();
            _buf.EndCopyMode();
            _connector.SendMessage(new CopyFailMessage());
            try
            {
                var msg = _connector.ReadMessage();
                // The CopyFail should immediately trigger an exception from the read above.
                _connector.Break();
                throw new NpgsqlException("Expected ErrorResponse when cancelling COPY but got: " + msg.Code);
            }
            catch (PostgresException e)
            {
                if (e.SqlState != "57014")
                    throw;
            }
        }

        /// <summary>
        /// Completes the import process and signals to the database to write everything.
        /// </summary>
        [PublicAPI]
        public void Close()
        {
            switch (_state)
            {
            case ImporterState.Disposed:
                return;
<<<<<<< HEAD

            if (_column != -1 && _column != NumColumns)
            {
                Log.Error("Binary importer closed in the middle of a row, cancelling import.");
                _buf.Clear();
                Cancel();
                return;
            }

            WriteTrailer();
            _buf.Flush();
            _buf.EndCopyMode();
=======
            case ImporterState.Ready:
                Cancel();
                break;
            case ImporterState.Cancelled:
            case ImporterState.Committed:
                break;
            default:
                throw new Exception("Invalid state: " + _state);
            }
>>>>>>> ae62fd5a

            var connector = _connector;
            Cleanup();
            connector.EndUserAction();
        }

        void Cleanup()
        {
            Log.Debug("COPY operation ended", _connector.Id);
            _connector.CurrentCopyOperation = null;
            _connector = null;
            _buf = null;
            _state = ImporterState.Disposed;
        }

        void WriteTrailer()
        {
            if (_buf.WriteSpaceLeft < 2)
                _buf.Flush();
            _buf.WriteInt16(-1);
        }

        void CheckReady()
        {
            switch (_state)
            {
            case ImporterState.Ready:
                return;
            case ImporterState.Disposed:
                throw new ObjectDisposedException(GetType().FullName, "The COPY operation has already ended.");
            case ImporterState.Cancelled:
                throw new InvalidOperationException("The COPY operation has already been cancelled.");
            case ImporterState.Committed:
                throw new InvalidOperationException("The COPY operation has already been committed.");
            default:
                throw new Exception("Invalid state: " + _state);
            }
        }

        #endregion

        #region Enums

        enum ImporterState
        {
            Ready,
            Committed,
            Cancelled,
            Disposed
        }

        #endregion Enums
    }
}<|MERGE_RESOLUTION|>--- conflicted
+++ resolved
@@ -350,20 +350,6 @@
             {
             case ImporterState.Disposed:
                 return;
-<<<<<<< HEAD
-
-            if (_column != -1 && _column != NumColumns)
-            {
-                Log.Error("Binary importer closed in the middle of a row, cancelling import.");
-                _buf.Clear();
-                Cancel();
-                return;
-            }
-
-            WriteTrailer();
-            _buf.Flush();
-            _buf.EndCopyMode();
-=======
             case ImporterState.Ready:
                 Cancel();
                 break;
@@ -373,7 +359,6 @@
             default:
                 throw new Exception("Invalid state: " + _state);
             }
->>>>>>> ae62fd5a
 
             var connector = _connector;
             Cleanup();
