#region License
// The PostgreSQL License
//
// Copyright (C) 2016 The Npgsql Development Team
//
// Permission to use, copy, modify, and distribute this software and its
// documentation for any purpose, without fee, and without a written
// agreement is hereby granted, provided that the above copyright notice
// and this paragraph and the following two paragraphs appear in all copies.
//
// IN NO EVENT SHALL THE NPGSQL DEVELOPMENT TEAM BE LIABLE TO ANY PARTY
// FOR DIRECT, INDIRECT, SPECIAL, INCIDENTAL, OR CONSEQUENTIAL DAMAGES,
// INCLUDING LOST PROFITS, ARISING OUT OF THE USE OF THIS SOFTWARE AND ITS
// DOCUMENTATION, EVEN IF THE NPGSQL DEVELOPMENT TEAM HAS BEEN ADVISED OF
// THE POSSIBILITY OF SUCH DAMAGE.
//
// THE NPGSQL DEVELOPMENT TEAM SPECIFICALLY DISCLAIMS ANY WARRANTIES,
// INCLUDING, BUT NOT LIMITED TO, THE IMPLIED WARRANTIES OF MERCHANTABILITY
// AND FITNESS FOR A PARTICULAR PURPOSE. THE SOFTWARE PROVIDED HEREUNDER IS
// ON AN "AS IS" BASIS, AND THE NPGSQL DEVELOPMENT TEAM HAS NO OBLIGATIONS
// TO PROVIDE MAINTENANCE, SUPPORT, UPDATES, ENHANCEMENTS, OR MODIFICATIONS.
#endregion

using System;
using System.ComponentModel;
using System.Data;
using System.Data.Common;
using System.Diagnostics.Contracts;
using System.Reflection;
using JetBrains.Annotations;
using NpgsqlTypes;

#if WITHDESIGN
using Npgsql.Design;
#endif

namespace Npgsql
{
    ///<summary>
    /// This class represents a parameter to a command that will be sent to server
    ///</summary>
#if WITHDESIGN
    [TypeConverter(typeof(NpgsqlParameterConverter))]
#endif
#if NETSTANDARD1_3
    public sealed class NpgsqlParameter : DbParameter
#else
    public sealed class NpgsqlParameter : DbParameter, ICloneable
#endif
    {
        #region Fields and Properties

        // Fields to implement IDbDataParameter interface.
        byte _precision;
        byte _scale;
        int _size;

        // Fields to implement IDataParameter
        NpgsqlDbType? _npgsqlDbType;
        DbType? _dbType;
        Type _specificType;
        string _name = String.Empty;
        object _value;
        object _npgsqlValue;

        /// <summary>
        /// Can be used to communicate a value from the validation phase to the writing phase.
        /// </summary>
        internal object ConvertedValue { get; set; }

        NpgsqlParameterCollection _collection;
        internal LengthCache LengthCache { get; private set; }

        internal TypeHandler Handler { get; private set; }
        internal FormatCode FormatCode { get; private set; }

        internal bool AutoAssignedName;

        #endregion

        #region Constructors

        /// <summary>
        /// Initializes a new instance of the <see cref="NpgsqlParameter">NpgsqlParameter</see> class.
        /// </summary>
        public NpgsqlParameter()
        {
            SourceColumn = String.Empty;
            Direction = ParameterDirection.Input;
#if NET45 || NET451
            SourceVersion = DataRowVersion.Current;
#endif
        }

        /// <summary>
        /// Initializes a new instance of the <see cref="NpgsqlParameter">NpgsqlParameter</see>
        /// class with the parameter name and a value of the new <b>NpgsqlParameter</b>.
        /// </summary>
        /// <param name="parameterName">The name of the parameter to map.</param>
        /// <param name="value">An <see cref="System.Object">Object</see> that is the value of the <see cref="NpgsqlParameter">NpgsqlParameter</see>.</param>
        /// <remarks>
        /// <p>When you specify an <see cref="System.Object">Object</see>
        /// in the value parameter, the <see cref="System.Data.DbType">DbType</see> is
        /// inferred from the .NET Framework type of the <b>Object</b>.</p>
        /// <p>When using this constructor, you must be aware of a possible misuse of the constructor which takes a DbType parameter.
        /// This happens when calling this constructor passing an int 0 and the compiler thinks you are passing a value of DbType.
        /// Use <code> Convert.ToInt32(value) </code> for example to have compiler calling the correct constructor.</p>
        /// </remarks>
        public NpgsqlParameter(String parameterName, object value) : this()
        {
            ParameterName = parameterName;
            Value = value;
        }

        /// <summary>
        /// Initializes a new instance of the <see cref="NpgsqlParameter">NpgsqlParameter</see>
        /// class with the parameter name and the data type.
        /// </summary>
        /// <param name="parameterName">The name of the parameter to map.</param>
        /// <param name="parameterType">One of the <see cref="System.Data.DbType">DbType</see> values.</param>
        public NpgsqlParameter(string parameterName, NpgsqlDbType parameterType)
            : this(parameterName, parameterType, 0, String.Empty)
        {
        }

        /// <summary>
        /// Initializes a new instance of the <see cref="NpgsqlParameter">NpgsqlParameter</see>.
        /// </summary>
        /// <param name="parameterName">The name of the parameter to map.</param>
        /// <param name="parameterType">One of the <see cref="System.Data.DbType">DbType</see> values.</param>
        public NpgsqlParameter(string parameterName, DbType parameterType)
            : this(parameterName, parameterType, 0, String.Empty)
        {
        }

        /// <summary>
        /// Initializes a new instance of the <see cref="NpgsqlParameter">NpgsqlParameter</see>.
        /// </summary>
        /// <param name="parameterName">The name of the parameter to map.</param>
        /// <param name="parameterType">One of the <see cref="NpgsqlTypes.NpgsqlDbType">NpgsqlDbType</see> values.</param>
        /// <param name="size">The length of the parameter.</param>
        public NpgsqlParameter(string parameterName, NpgsqlDbType parameterType, int size)
            : this(parameterName, parameterType, size, String.Empty)
        {
        }

        /// <summary>
        /// Initializes a new instance of the <see cref="NpgsqlParameter">NpgsqlParameter</see>.
        /// </summary>
        /// <param name="parameterName">The name of the parameter to map.</param>
        /// <param name="parameterType">One of the <see cref="System.Data.DbType">DbType</see> values.</param>
        /// <param name="size">The length of the parameter.</param>
        public NpgsqlParameter(string parameterName, DbType parameterType, int size)
            : this(parameterName, parameterType, size, String.Empty)
        {
        }

        /// <summary>
        /// Initializes a new instance of the <see cref="NpgsqlParameter">NpgsqlParameter</see>
        /// </summary>
        /// <param name="parameterName">The name of the parameter to map.</param>
        /// <param name="parameterType">One of the <see cref="NpgsqlTypes.NpgsqlDbType">NpgsqlDbType</see> values.</param>
        /// <param name="size">The length of the parameter.</param>
        /// <param name="sourceColumn">The name of the source column.</param>
        public NpgsqlParameter(string parameterName, NpgsqlDbType parameterType, int size, string sourceColumn)
            : this()
        {
            ParameterName = parameterName;
            NpgsqlDbType = parameterType;
            _size = size;
            SourceColumn = sourceColumn;
        }

        /// <summary>
        /// Initializes a new instance of the <see cref="NpgsqlParameter">NpgsqlParameter</see>.
        /// </summary>
        /// <param name="parameterName">The name of the parameter to map.</param>
        /// <param name="parameterType">One of the <see cref="System.Data.DbType">DbType</see> values.</param>
        /// <param name="size">The length of the parameter.</param>
        /// <param name="sourceColumn">The name of the source column.</param>
        public NpgsqlParameter(string parameterName, DbType parameterType, int size, string sourceColumn)
            : this()
        {
            ParameterName = parameterName;
            DbType = parameterType;
            _size = size;
            SourceColumn = sourceColumn;
        }

#if NET45 || NET451
        /// <summary>
        /// Initializes a new instance of the <see cref="NpgsqlParameter">NpgsqlParameter</see>.
        /// </summary>
        /// <param name="parameterName">The name of the parameter to map.</param>
        /// <param name="parameterType">One of the <see cref="NpgsqlTypes.NpgsqlDbType">NpgsqlDbType</see> values.</param>
        /// <param name="size">The length of the parameter.</param>
        /// <param name="sourceColumn">The name of the source column.</param>
        /// <param name="direction">One of the <see cref="System.Data.ParameterDirection">ParameterDirection</see> values.</param>
        /// <param name="isNullable"><b>true</b> if the value of the field can be null, otherwise <b>false</b>.</param>
        /// <param name="precision">The total number of digits to the left and right of the decimal point to which
        /// <see cref="NpgsqlParameter.Value">Value</see> is resolved.</param>
        /// <param name="scale">The total number of decimal places to which
        /// <see cref="NpgsqlParameter.Value">Value</see> is resolved.</param>
        /// <param name="sourceVersion">One of the <see cref="System.Data.DataRowVersion">DataRowVersion</see> values.</param>
        /// <param name="value">An <see cref="System.Object">Object</see> that is the value
        /// of the <see cref="NpgsqlParameter">NpgsqlParameter</see>.</param>
        public NpgsqlParameter(string parameterName, NpgsqlDbType parameterType, int size, string sourceColumn,
                               ParameterDirection direction, bool isNullable, byte precision, byte scale,
                               DataRowVersion sourceVersion, object value)
            : this()
        {
            ParameterName = parameterName;
            Size = size;
            SourceColumn = sourceColumn;
            Direction = direction;
            IsNullable = isNullable;
            Precision = precision;
            Scale = scale;
            SourceVersion = sourceVersion;
            Value = value;

            NpgsqlDbType = parameterType;
        }

        /// <summary>
        /// Initializes a new instance of the <see cref="NpgsqlParameter">NpgsqlParameter</see>.
        /// </summary>
        /// <param name="parameterName">The name of the parameter to map.</param>
        /// <param name="parameterType">One of the <see cref="System.Data.DbType">DbType</see> values.</param>
        /// <param name="size">The length of the parameter.</param>
        /// <param name="sourceColumn">The name of the source column.</param>
        /// <param name="direction">One of the <see cref="System.Data.ParameterDirection">ParameterDirection</see> values.</param>
        /// <param name="isNullable"><b>true</b> if the value of the field can be null, otherwise <b>false</b>.</param>
        /// <param name="precision">The total number of digits to the left and right of the decimal point to which
        /// <see cref="NpgsqlParameter.Value">Value</see> is resolved.</param>
        /// <param name="scale">The total number of decimal places to which
        /// <see cref="NpgsqlParameter.Value">Value</see> is resolved.</param>
        /// <param name="sourceVersion">One of the <see cref="System.Data.DataRowVersion">DataRowVersion</see> values.</param>
        /// <param name="value">An <see cref="System.Object">Object</see> that is the value
        /// of the <see cref="NpgsqlParameter">NpgsqlParameter</see>.</param>
        public NpgsqlParameter(string parameterName, DbType parameterType, int size, string sourceColumn,
                               ParameterDirection direction, bool isNullable, byte precision, byte scale,
                               DataRowVersion sourceVersion, object value)
            : this()
        {
            ParameterName = parameterName;
            Size = size;
            SourceColumn = sourceColumn;
            Direction = direction;
            IsNullable = isNullable;
            Precision = precision;
            Scale = scale;
            SourceVersion = sourceVersion;
            Value = value;

            DbType = parameterType;
        }
#endif

        #endregion

        #region Public Properties

        /// <summary>
        /// Gets or sets the value of the parameter.
        /// </summary>
        /// <value>An <see cref="System.Object">Object</see> that is the value of the parameter.
        /// The default value is null.</value>
#if NET45 || NET451
        [TypeConverter(typeof(StringConverter)), Category("Data")]
#endif
        public override object Value
        {
            get
            {
                return _value;
            }
            set
            {
                ClearBind();
                _value = value;
                _npgsqlValue = value;
                ConvertedValue = null;
            }
        }

        /// <summary>
        /// Gets or sets the value of the parameter.
        /// </summary>
        /// <value>An <see cref="System.Object">Object</see> that is the value of the parameter.
        /// The default value is null.</value>
        [Category("Data")]
        [TypeConverter(typeof(StringConverter))]
        public object NpgsqlValue
        {
            get { return _npgsqlValue; }
            set {
                ClearBind();
                _value = value;
                _npgsqlValue = value;
                ConvertedValue = null;
            }
        }

        /// <summary>
        /// Gets or sets a value that indicates whether the parameter accepts null values.
        /// </summary>
        public override bool IsNullable { get; set; }

        /// <summary>
        /// Gets or sets a value indicating whether the parameter is input-only,
        /// output-only, bidirectional, or a stored procedure return value parameter.
        /// </summary>
        /// <value>One of the <see cref="System.Data.ParameterDirection">ParameterDirection</see>
        /// values. The default is <b>Input</b>.</value>
        [DefaultValue(ParameterDirection.Input)]
        [Category("Data")]
        public override ParameterDirection Direction { get; set; }

        // Implementation of IDbDataParameter
        /// <summary>
        /// Gets or sets the maximum number of digits used to represent the
        /// <see cref="NpgsqlParameter.Value">Value</see> property.
        /// </summary>
        /// <value>The maximum number of digits used to represent the
        /// <see cref="NpgsqlParameter.Value">Value</see> property.
        /// The default value is 0, which indicates that the data provider
        /// sets the precision for <b>Value</b>.</value>
        [DefaultValue((Byte)0)]
        [Category("Data")]
<<<<<<< HEAD
#endif
#pragma warning disable 108,114
        public byte Precision
#pragma warning restore 108,114
=======
#if NET45
// In mono .NET 4.5 is actually a later version, meaning that virtual Precision and Scale already exist in DbParameter
#pragma warning disable CS0114
        public byte Precision
#pragma warning restore CS0114
#else
        public override byte Precision
#endif
>>>>>>> 9e75d8d9
        {
            get { return _precision; }
            set
            {
                _precision = value;
                ClearBind();
            }
        }

        /// <summary>
        /// Gets or sets the number of decimal places to which
        /// <see cref="NpgsqlParameter.Value">Value</see> is resolved.
        /// </summary>
        /// <value>The number of decimal places to which
        /// <see cref="NpgsqlParameter.Value">Value</see> is resolved. The default is 0.</value>
        [DefaultValue((Byte)0)]
        [Category("Data")]
<<<<<<< HEAD
#endif
#pragma warning disable 108,114
        public byte Scale
#pragma warning restore 108,114
=======
#if NET45
// In mono .NET 4.5 is actually a later version, meaning that virtual Precision and Scale already exist in DbParameter
#pragma warning disable CS0114
        public byte Scale
#pragma warning restore CS0114
#else
        public override byte Scale
#endif
>>>>>>> 9e75d8d9
        {
            get { return _scale; }
            set
            {
                _scale = value;
                ClearBind();
            }
        }

        /// <summary>
        /// Gets or sets the maximum size, in bytes, of the data within the column.
        /// </summary>
        /// <value>The maximum size, in bytes, of the data within the column.
        /// The default value is inferred from the parameter value.</value>
        [DefaultValue(0)]
        [Category("Data")]
        public override int Size
        {
            get { return _size; }
            set
            {
                if (value < -1)
                    throw new ArgumentException(
                        $"Invalid parameter Size value '{value}'. The value must be greater than or equal to 0.");
                Contract.EndContractBlock();

                _size = value;
                ClearBind();
            }
        }

        /// <summary>
        /// Gets or sets the <see cref="System.Data.DbType">DbType</see> of the parameter.
        /// </summary>
        /// <value>One of the <see cref="System.Data.DbType">DbType</see> values. The default is <b>Object</b>.</value>
        [DefaultValue(DbType.Object)]
        [Category("Data"), RefreshProperties(RefreshProperties.All)]
        public override DbType DbType
        {
            get
            {
                if (_dbType.HasValue) {
                    return _dbType.Value;
                }

                if (_value != null) {   // Infer from value
                    return TypeHandlerRegistry.ToDbType(_value.GetType());
                }

                return DbType.Object;
            }
            set
            {
                ClearBind();
                if (value == DbType.Object)
                {
                    _dbType = null;
                    _npgsqlDbType = null;
                }
                else
                {
                    _dbType = value;
                    _npgsqlDbType = TypeHandlerRegistry.ToNpgsqlDbType(value);
                }
            }
        }

        /// <summary>
        /// Gets or sets the <see cref="NpgsqlTypes.NpgsqlDbType">NpgsqlDbType</see> of the parameter.
        /// </summary>
        /// <value>One of the <see cref="NpgsqlTypes.NpgsqlDbType">NpgsqlDbType</see> values. The default is <b>Unknown</b>.</value>
        [DefaultValue(NpgsqlDbType.Unknown)]
        [Category("Data"), RefreshProperties(RefreshProperties.All)]
        public NpgsqlDbType NpgsqlDbType
        {
            get
            {
                if (_npgsqlDbType.HasValue) {
                    return _npgsqlDbType.Value;
                }

                if (_value != null) {   // Infer from value
                    return TypeHandlerRegistry.ToNpgsqlDbType(_value);
                }

                return NpgsqlDbType.Unknown;
            }
            set
            {
                if (value == NpgsqlDbType.Array) {
                    throw new ArgumentOutOfRangeException(nameof(value), "Cannot set NpgsqlDbType to just Array, Binary-Or with the element type (e.g. Array of Box is NpgsqlDbType.Array | NpgsqlDbType.Box).");
                }
                if (value == NpgsqlDbType.Range) {
                    throw new ArgumentOutOfRangeException(nameof(value), "Cannot set NpgsqlDbType to just Range, Binary-Or with the element type (e.g. Range of integer is NpgsqlDbType.Range | NpgsqlDbType.Integer)");
                }
                Contract.EndContractBlock();

                ClearBind();
                _npgsqlDbType = value;
                _dbType = TypeHandlerRegistry.ToDbType(value);
            }
        }

        /// <summary>
        /// Gets or sets The name of the <see cref="NpgsqlParameter">NpgsqlParameter</see>.
        /// </summary>
        /// <value>The name of the <see cref="NpgsqlParameter">NpgsqlParameter</see>.
        /// The default is an empty string.</value>
        [DefaultValue("")]
        public override string ParameterName
        {
            get { return _name; }
            set
            {
                _name = value;
                if (value == null)
                {
                    _name = String.Empty;
                }
                // no longer prefix with : so that The name returned is The name set

                _name = _name.Trim();

                if (_collection != null)
                {
                    _collection.InvalidateHashLookups();
                    ClearBind();
                }
                AutoAssignedName = false;
            }
        }

                /// <summary>
        /// Gets or sets The name of the source column that is mapped to the
        /// <see cref="System.Data.DataSet">DataSet</see> and used for loading or
        /// returning the <see cref="NpgsqlParameter.Value">Value</see>.
        /// </summary>
        /// <value>The name of the source column that is mapped to the
        /// <see cref="System.Data.DataSet">DataSet</see>. The default is an empty string.</value>
        [DefaultValue("")]
        [Category("Data")]
        public override String SourceColumn { get; set; }

#if NET45 || NET451
        /// <summary>
        /// Gets or sets the <see cref="System.Data.DataRowVersion">DataRowVersion</see>
        /// to use when loading <see cref="NpgsqlParameter.Value">Value</see>.
        /// </summary>
        /// <value>One of the <see cref="System.Data.DataRowVersion">DataRowVersion</see> values.
        /// The default is <b>Current</b>.</value>
        [Category("Data"), DefaultValue(DataRowVersion.Current)]
        public override DataRowVersion SourceVersion { get; set; }
#endif

        /// <summary>
        /// Source column mapping.
        /// </summary>
        public override bool SourceColumnNullMapping { get; set; }

        /// <summary>
        /// Used in combination with NpgsqlDbType.Enum or NpgsqlDbType.Array | NpgsqlDbType.Enum to indicate the enum type.
        /// For other NpgsqlDbTypes, this field is not used.
        /// </summary>
        [Obsolete("Use the SpecificType property instead")]
        [PublicAPI]
        public Type EnumType
        {
            get { return SpecificType; }
            set { SpecificType = value; }
        }

        /// <summary>
        /// Used in combination with NpgsqlDbType.Enum or NpgsqlDbType.Composite to indicate the specific enum or composite type.
        /// For other NpgsqlDbTypes, this field is not used.
        /// </summary>
        [PublicAPI]
        public Type SpecificType
        {
            get {
                if (_specificType != null)
                    return _specificType;

                // Try to infer type if NpgsqlDbType is Enum or has not been set
                if ((!_npgsqlDbType.HasValue || _npgsqlDbType == NpgsqlDbType.Enum) && _value != null)
                {
                    var type = _value.GetType();
                    if (type.GetTypeInfo().IsEnum)
                        return type;
                    if (type.IsArray && type.GetElementType().GetTypeInfo().IsEnum)
                        return type.GetElementType();
                }
                return null;
            }
            set { _specificType = value; }
        }

        /// <summary>
        /// The collection to which this parameter belongs, if any.
        /// </summary>
        public NpgsqlParameterCollection Collection
        {
            get { return _collection; }

            internal set
            {
                _collection = value;
                ClearBind();
            }
        }

        #endregion

        #region Internals

        /// <summary>
        /// The name scrubbed of any optional marker
        /// </summary>
        internal string CleanName
        {
            get
            {
                string name = ParameterName;
                if (name.Length > 0 && (name[0] == ':' || name[0] == '@'))
                {
                    return name.Substring(1);
                }
                return name;

            }
        }

        /// <summary>
        /// Returns whether this parameter has had its type set explicitly via DbType or NpgsqlDbType
        /// (and not via type inference)
        /// </summary>
        internal bool IsTypeExplicitlySet => _npgsqlDbType.HasValue || _dbType.HasValue;

        internal void ResolveHandler(TypeHandlerRegistry registry)
        {
            if (Handler != null) {
                return;
            }

            if (_npgsqlDbType.HasValue)
            {
                Handler = registry[_npgsqlDbType.Value, SpecificType];
            }
            else if (_dbType.HasValue)
            {
                Handler = registry[_dbType.Value];
            }
            else if (_value != null)
            {
                Handler = registry[_value];
            }
            else
            {
                throw new InvalidOperationException($"Parameter '{ParameterName}' must have its value set");
            }
        }

        internal void Bind(TypeHandlerRegistry registry)
        {
            ResolveHandler(registry);

            Contract.Assert(Handler != null);
            FormatCode = Handler.PreferTextWrite ? FormatCode.Text : FormatCode.Binary;
        }

        internal int ValidateAndGetLength()
        {
            if (_value == null) {
                throw new InvalidCastException($"Parameter {ParameterName} must be set");
            }

            if (_value is DBNull) {
                return 0;
            }

            // No length caching for simple types
            var asSimpleWriter = Handler as ISimpleTypeHandler;
            if (asSimpleWriter != null) {
                return asSimpleWriter.ValidateAndGetLength(Value, this);
            }

            var asChunkingWriter = Handler as IChunkingTypeHandler;
            Contract.Assert(asChunkingWriter != null,
                $"Handler {Handler.GetType().Name} doesn't implement either ISimpleTypeWriter or IChunkingTypeWriter");
            var lengthCache = LengthCache;
            var len = asChunkingWriter.ValidateAndGetLength(Value, ref lengthCache, this);
            LengthCache = lengthCache;
            return len;
        }

        void ClearBind()
        {
            Handler = null;
        }

        /// <summary>
        /// Reset DBType.
        /// </summary>
        public override void ResetDbType()
        {
            //type_info = NpgsqlTypesHelper.GetNativeTypeInfo(typeof(String));
            _dbType = null;
            _npgsqlDbType = null;
            Value = Value;
            ClearBind();
        }

        internal bool IsInputDirection => Direction == ParameterDirection.InputOutput || Direction == ParameterDirection.Input;

        internal bool IsOutputDirection => Direction == ParameterDirection.InputOutput || Direction == ParameterDirection.Output;

        #endregion

        #region Clone

        /// <summary>
        /// Creates a new <see cref="NpgsqlParameter">NpgsqlParameter</see> that
        /// is a copy of the current instance.
        /// </summary>
        /// <returns>A new <see cref="NpgsqlParameter">NpgsqlParameter</see> that is a copy of this instance.</returns>
        public NpgsqlParameter Clone()
        {
            // use fields instead of properties
            // to avoid auto-initializing something like type_info
            var clone = new NpgsqlParameter
            {
                _precision = _precision,
                _scale = _scale,
                _size = _size,
                _dbType = _dbType,
                _npgsqlDbType = _npgsqlDbType,
                _specificType = _specificType,
                Direction = Direction,
                IsNullable = IsNullable,
                _name = _name,
                SourceColumn = SourceColumn,
#if NET45 || NET451
                SourceVersion = SourceVersion,
#endif
                _value = _value,
                _npgsqlValue = _npgsqlValue,
                SourceColumnNullMapping = SourceColumnNullMapping,
                AutoAssignedName = AutoAssignedName
            };
            return clone;
        }

#if NET45 || NET451
        object ICloneable.Clone()
        {
            return Clone();
        }
#endif
        #endregion
    }
}<|MERGE_RESOLUTION|>--- conflicted
+++ resolved
@@ -328,12 +328,6 @@
         /// sets the precision for <b>Value</b>.</value>
         [DefaultValue((Byte)0)]
         [Category("Data")]
-<<<<<<< HEAD
-#endif
-#pragma warning disable 108,114
-        public byte Precision
-#pragma warning restore 108,114
-=======
 #if NET45
 // In mono .NET 4.5 is actually a later version, meaning that virtual Precision and Scale already exist in DbParameter
 #pragma warning disable CS0114
@@ -342,7 +336,6 @@
 #else
         public override byte Precision
 #endif
->>>>>>> 9e75d8d9
         {
             get { return _precision; }
             set
@@ -360,12 +353,6 @@
         /// <see cref="NpgsqlParameter.Value">Value</see> is resolved. The default is 0.</value>
         [DefaultValue((Byte)0)]
         [Category("Data")]
-<<<<<<< HEAD
-#endif
-#pragma warning disable 108,114
-        public byte Scale
-#pragma warning restore 108,114
-=======
 #if NET45
 // In mono .NET 4.5 is actually a later version, meaning that virtual Precision and Scale already exist in DbParameter
 #pragma warning disable CS0114
@@ -374,7 +361,6 @@
 #else
         public override byte Scale
 #endif
->>>>>>> 9e75d8d9
         {
             get { return _scale; }
             set
