﻿using System;
using System.Threading.Tasks;
using Npgsql.BackendMessages;
using Npgsql.PostgresTypes;
using Npgsql.TypeHandling;

namespace Npgsql.TypeHandlers
{
    interface IMappedEnumHandler
    {
        /// <summary>
        /// The CLR type mapped to the PostgreSQL composite type.
        /// </summary>
        Type EnumType { get; }
    }

    class MappedEnumHandler<T> : NpgsqlTypeHandler<T>, IMappedEnumHandler where T : new()
    {
        readonly INpgsqlNameTranslator _nameTranslator;
        readonly NpgsqlConnection _conn;
        readonly UnmappedEnumHandler _wrappedHandler;

        public Type EnumType => typeof(T);

<<<<<<< HEAD
        internal MappedEnumHandler(INpgsqlNameTranslator nameTranslator, PostgresType pgType, NpgsqlConnection conn)
=======
        internal MappedEnumHandler(PostgresType pgType, INpgsqlNameTranslator nameTranslator, NpgsqlConnection conn)
            : base(pgType)
>>>>>>> 6a8b35a3
        {
            PostgresType = pgType;
            _nameTranslator = nameTranslator;
            _conn = conn;
            _wrappedHandler = (UnmappedEnumHandler)new UnmappedEnumTypeHandlerFactory(_nameTranslator).Create(PostgresType, _conn);
        }

<<<<<<< HEAD
        public override ValueTask<T> Read(NpgsqlReadBuffer buf, int len, bool async, FieldDescription fieldDescription = null)
            => _wrappedHandler.Read<T>(buf, len, async, fieldDescription);

        public override int ValidateAndGetLength(T value, ref NpgsqlLengthCache lengthCache, NpgsqlParameter parameter)
=======
        public override ValueTask<T> Read(NpgsqlReadBuffer buf, int len, bool async, FieldDescription? fieldDescription = null)
            => _wrappedHandler.Read<T>(buf, len, async, fieldDescription);

        public override int ValidateAndGetLength(T value, ref NpgsqlLengthCache? lengthCache, NpgsqlParameter? parameter)
>>>>>>> 6a8b35a3
            => _wrappedHandler.ValidateAndGetLength(value, ref lengthCache, parameter);

        public override Task Write(T value, NpgsqlWriteBuffer buf, NpgsqlLengthCache? lengthCache, NpgsqlParameter? parameter, bool async)
           => _wrappedHandler.Write(value!, buf, lengthCache, parameter, async);
    }

    class MappedEnumTypeHandlerFactory<T> : NpgsqlTypeHandlerFactory<T>
        where T : new()
    {
        readonly INpgsqlNameTranslator _nameTranslator;

        internal MappedEnumTypeHandlerFactory(INpgsqlNameTranslator nameTranslator)
        {
            _nameTranslator = nameTranslator;
        }

<<<<<<< HEAD
        internal override NpgsqlTypeHandler Create(PostgresType pgType, NpgsqlConnection conn)
            => new MappedEnumHandler<T>(_nameTranslator, pgType, conn);

        protected override NpgsqlTypeHandler<T> Create(NpgsqlConnection conn)
            => throw new InvalidOperationException($"Expect {nameof(PostgresType)}");
=======
        public override NpgsqlTypeHandler<T> Create(PostgresType pgType, NpgsqlConnection conn)
            => new MappedEnumHandler<T>(pgType, _nameTranslator, conn);
>>>>>>> 6a8b35a3
    }
}<|MERGE_RESOLUTION|>--- conflicted
+++ resolved
@@ -22,30 +22,18 @@
 
         public Type EnumType => typeof(T);
 
-<<<<<<< HEAD
-        internal MappedEnumHandler(INpgsqlNameTranslator nameTranslator, PostgresType pgType, NpgsqlConnection conn)
-=======
         internal MappedEnumHandler(PostgresType pgType, INpgsqlNameTranslator nameTranslator, NpgsqlConnection conn)
             : base(pgType)
->>>>>>> 6a8b35a3
         {
-            PostgresType = pgType;
             _nameTranslator = nameTranslator;
             _conn = conn;
             _wrappedHandler = (UnmappedEnumHandler)new UnmappedEnumTypeHandlerFactory(_nameTranslator).Create(PostgresType, _conn);
         }
 
-<<<<<<< HEAD
-        public override ValueTask<T> Read(NpgsqlReadBuffer buf, int len, bool async, FieldDescription fieldDescription = null)
-            => _wrappedHandler.Read<T>(buf, len, async, fieldDescription);
-
-        public override int ValidateAndGetLength(T value, ref NpgsqlLengthCache lengthCache, NpgsqlParameter parameter)
-=======
         public override ValueTask<T> Read(NpgsqlReadBuffer buf, int len, bool async, FieldDescription? fieldDescription = null)
             => _wrappedHandler.Read<T>(buf, len, async, fieldDescription);
 
         public override int ValidateAndGetLength(T value, ref NpgsqlLengthCache? lengthCache, NpgsqlParameter? parameter)
->>>>>>> 6a8b35a3
             => _wrappedHandler.ValidateAndGetLength(value, ref lengthCache, parameter);
 
         public override Task Write(T value, NpgsqlWriteBuffer buf, NpgsqlLengthCache? lengthCache, NpgsqlParameter? parameter, bool async)
@@ -62,15 +50,7 @@
             _nameTranslator = nameTranslator;
         }
 
-<<<<<<< HEAD
-        internal override NpgsqlTypeHandler Create(PostgresType pgType, NpgsqlConnection conn)
-            => new MappedEnumHandler<T>(_nameTranslator, pgType, conn);
-
-        protected override NpgsqlTypeHandler<T> Create(NpgsqlConnection conn)
-            => throw new InvalidOperationException($"Expect {nameof(PostgresType)}");
-=======
         public override NpgsqlTypeHandler<T> Create(PostgresType pgType, NpgsqlConnection conn)
             => new MappedEnumHandler<T>(pgType, _nameTranslator, conn);
->>>>>>> 6a8b35a3
     }
 }